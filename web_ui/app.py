--- conflicted
+++ resolved
@@ -58,6 +58,66 @@
     require_unlock = lambda f: f
     optional_security = lambda f: f
     get_secure_memory_store = None
+    create_security_routes = lambda app: None
+    inject_security_context = lambda: {}
+    vetting_bp = None
+
+# Flask app configuration
+app = Flask(__name__)
+app.secret_key = 'sam_multimodal_secret_key_2024'
+app.config['MAX_CONTENT_LENGTH'] = 50 * 1024 * 1024  # 50MB max file size
+app.config['UPLOAD_FOLDER'] = 'uploads'
+
+# Allowed file extensions
+ALLOWED_EXTENSIONS = {
+    'txt', 'md', 'pdf', 'docx', 'html', 'htm',
+    'py', 'js', 'java', 'cpp', 'c'
+}
+
+# Global components
+sam_model = None
+vector_manager = None
+multimodal_pipeline = None
+embedding_manager = None
+web_retrieval_suggester = None
+
+# Tool-augmented reasoning components
+self_decide_framework = None
+tool_selector = None
+tool_executor = None
+answer_synthesizer = None
+
+def allowed_file(filename):
+    """Check if file extension is allowed."""
+    return '.' in filename and \
+           filename.rsplit('.', 1)[1].lower() in ALLOWED_EXTENSIONS
+
+def initialize_sam():
+    """Initialize SAM components."""
+    global sam_model, vector_manager, multimodal_pipeline, embedding_manager, web_retrieval_suggester
+    global self_decide_framework, tool_selector, tool_executor, answer_synthesizer
+
+    try:
+        logger.info("Initializing SAM components...")
+
+        # Initialize real SAM model with Ollama - NO MOCK MODEL
+
+        # Initialize real SAM model with Ollama
+        try:
+            # Try to use Ollama directly via requests
+            import requests
+
+            class OllamaModel:
+                def __init__(self):
+                    self.base_url = "http://localhost:11434"
+                    self.model_name = "hf.co/unsloth/DeepSeek-R1-0528-Qwen3-8B-GGUF:Q4_K_M"
+                    self.model_type = "REAL_OLLAMA_MODEL"  # For debugging
+                    self.learned_knowledge = []  # Store learned facts for context injection
+                    logger.info(f"🤖 Initialized REAL Ollama model with learning capability: {self.model_name}")
+
+                def inject_learned_knowledge(self, knowledge_summary: str, key_concepts: list):
+                    """Inject learned knowledge into the model's context for future queries."""
+                    from datetime import datetime
 
 # Simple PDF viewer route (serves original file and accepts page param for front-end to anchor)
 @app.route('/viewer')
@@ -93,116 +153,6 @@
         logger.error(f"Viewer error: {e}")
         return jsonify({'error': str(e)}), 500
 
-    create_security_routes = lambda app: None
-
-@app.route('/view')
-@optional_security
-def view_document():
-    try:
-        doc_id = request.args.get('doc')
-        page = request.args.get('page', type=int, default=1)
-        if not doc_id:
-            return jsonify({'error': 'Missing doc parameter'}), 400
-        # Reuse the raw file via /viewer; the template uses PDF.js to render and handle paging
-        return render_template('pdf_viewer.html', doc_id=doc_id, page=page)
-    except Exception as e:
-        logger.error(f"View error: {e}")
-        return jsonify({'error': str(e)}), 500
-
-    inject_security_context = lambda: {}
-    vetting_bp = None
-
-# Flask app configuration
-app = Flask(__name__)
-app.secret_key = 'sam_multimodal_secret_key_2024'
-app.config['MAX_CONTENT_LENGTH'] = 50 * 1024 * 1024  # 50MB max file size
-app.config['UPLOAD_FOLDER'] = 'uploads'
-
-# Allowed file extensions
-ALLOWED_EXTENSIONS = {
-    'txt', 'md', 'pdf', 'docx', 'html', 'htm',
-    'py', 'js', 'java', 'cpp', 'c'
-}
-
-# Global components
-sam_model = None
-vector_manager = None
-multimodal_pipeline = None
-embedding_manager = None
-web_retrieval_suggester = None
-
-# Tool-augmented reasoning components
-self_decide_framework = None
-tool_selector = None
-tool_executor = None
-answer_synthesizer = None
-
-def allowed_file(filename):
-    """Check if file extension is allowed."""
-    return '.' in filename and \
-           filename.rsplit('.', 1)[1].lower() in ALLOWED_EXTENSIONS
-
-def initialize_sam():
-    """Initialize SAM components."""
-    global sam_model, vector_manager, multimodal_pipeline, embedding_manager, web_retrieval_suggester
-    global self_decide_framework, tool_selector, tool_executor, answer_synthesizer
-
-    try:
-        logger.info("Initializing SAM components...")
-
-        # Initialize real SAM model with Ollama - NO MOCK MODEL
-
-        # Initialize real SAM model with Ollama
-        try:
-            # Try to use Ollama directly via requests
-            import requests
-
-            class OllamaModel:
-                def __init__(self):
-                    self.base_url = "http://localhost:11434"
-                    self.model_name = "hf.co/unsloth/DeepSeek-R1-0528-Qwen3-8B-GGUF:Q4_K_M"
-                    self.model_type = "REAL_OLLAMA_MODEL"  # For debugging
-                    self.learned_knowledge = []  # Store learned facts for context injection
-                    logger.info(f"🤖 Initialized REAL Ollama model with learning capability: {self.model_name}")
-
-                def inject_learned_knowledge(self, knowledge_summary: str, key_concepts: list):
-                    """Inject learned knowledge into the model's context for future queries."""
-                    from datetime import datetime
-
-# Simple PDF viewer route (serves original file and accepts page param for front-end to anchor)
-@app.route('/viewer')
-@optional_security
-def viewer():
-    try:
-        doc_id = request.args.get('doc')
-        page = request.args.get('page')  # optional
-        if not doc_id:
-            return jsonify({'error': 'Missing doc parameter'}), 400
-        # Load v2 metadata to locate original file
-        meta_path = Path('uploads') / doc_id / 'metadata.json'
-        if not meta_path.exists():
-            return jsonify({'error': f'metadata not found for {doc_id}'}), 404
-        meta = json.loads(meta_path.read_text())
-        file_path = meta.get('file_path') or ''
-        if not file_path or not os.path.exists(file_path):
-            # Fallback to uploads path if file was moved
-            candidate = Path('uploads') / doc_id / meta.get('filename', '')
-            if candidate.exists():
-                file_path = str(candidate)
-            else:
-                return jsonify({'error': 'Original file not found'}), 404
-        # For now, serve the raw file; a front-end can use the page param to anchor.
-        directory = os.path.dirname(file_path)
-        filename = os.path.basename(file_path)
-        resp = send_from_directory(directory, filename)
-        # Hint header for page param that a client-side PDF viewer could use
-        if page:
-            resp.headers['X-Viewer-Page'] = str(page)
-        return resp
-    except Exception as e:
-        logger.error(f"Viewer error: {e}")
-        return jsonify({'error': str(e)}), 500
-
 @app.route('/view')
 @optional_security
 def view_document():
@@ -973,39 +923,11 @@
             logger.info(f"🧮 Mathematical pattern detected in '{message}' - NOT treating as document query")
             return False
 
-    # ENHANCED: Check for Deep Analysis patterns first (high priority)
-    deep_analysis_patterns = [
-        r'🔍\s*deep\s*analysis',  # "🔍 Deep Analysis"
-        r'deep\s*analysis.*\.pdf',  # "Deep Analysis: filename.pdf"
-        r'analyze.*\.pdf',  # "analyze filename.pdf"
-        r'comprehensive\s*analysis',  # "comprehensive analysis"
-        r'detailed\s*analysis',  # "detailed analysis"
-    ]
-
-    for pattern in deep_analysis_patterns:
-        if re.search(pattern, message_lower):
-            logger.info(f"🔍 Deep Analysis pattern detected in '{message}' - treating as document query")
-            return True
-
-    # ENHANCED: Check for arXiv and academic paper patterns
-    arxiv_patterns = [
-        r'\b\d{4}\.\d{5}v?\d*\.?pdf?\b',  # arXiv patterns like "2305.18290v3.pdf"
-        r'\b\d{4}\.\d{5}v?\d*\b',        # arXiv without extension
-        r'arxiv:\s*\d{4}\.\d{5}',        # "arxiv:2305.18290"
-    ]
-
-    for pattern in arxiv_patterns:
-        if re.search(pattern, message_lower):
-            logger.info(f"📄 arXiv pattern detected in '{message}' - treating as document query")
-            return True
-
-    # ENHANCED: Document query indicators with better coverage
+    # Document query indicators
     document_indicators = [
         'summary of', 'summarize', 'what is in', 'content of',
         'document', '.pdf', '.docx', '.md', '.txt',
-        'file', 'paper', 'report', 'uploaded', 'upload',
-        'analyze', 'analysis', 'review', 'examine',
-        'explain', 'describe', 'discuss', 'breakdown'
+        'file', 'paper', 'report'
     ]
 
     # Person/entity query indicators that might be in uploaded documents
@@ -1017,7 +939,6 @@
 
     # Check for document indicators first
     if any(indicator in message_lower for indicator in document_indicators):
-        logger.info(f"📄 Document indicator detected in '{message}' - treating as document query")
         return True
 
     # Check for person/entity queries that might be answered from uploaded documents
@@ -1205,38 +1126,14 @@
         # Phase 3.2: Use enhanced search with hybrid ranking
         try:
             if hasattr(memory_store, 'enhanced_search_memories'):
-                # If we have a last uploaded document in this session, prefer filtering to that doc
-                where_filter = None
-                try:
-                    doc_id_hint = session.get('last_uploaded_doc_id')
-                    if doc_id_hint:
-                        where_filter = {'document_id': doc_id_hint}
-                        logger.info(f"Applying session doc filter for enhanced search: {doc_id_hint}")
-                except Exception:
-                    where_filter = None
-
                 relevant_memories = memory_store.enhanced_search_memories(
                     query=message,
                     max_results=10,
-                    initial_candidates=20,
-                    where_filter=where_filter
+                    initial_candidates=20
                 )
                 logger.info(f"Enhanced document search returned {len(relevant_memories)} ranked results")
             else:
-                # Apply doc filter if we have a session-scoped last uploaded doc
-                try:
-                    doc_id_hint = session.get('last_uploaded_doc_id')
-                except Exception:
-                    doc_id_hint = None
-                if doc_id_hint and hasattr(memory_store, 'enhanced_search_memories'):
-                    relevant_memories = memory_store.enhanced_search_memories(
-                        query=message,
-                        max_results=10,
-                        initial_candidates=20,
-                        where_filter={'document_id': doc_id_hint}
-                    )
-                else:
-                    relevant_memories = memory_store.search_memories(message, max_results=10, min_similarity=0.2)
+                relevant_memories = memory_store.search_memories(message, max_results=10, min_similarity=0.2)
                 logger.info(f"Fallback document search returned {len(relevant_memories)} results")
         except Exception as e:
             logger.warning(f"Enhanced document search failed, using fallback: {e}")
@@ -1321,20 +1218,7 @@
             if words:
                 broader_query = ' '.join(words)
                 logger.info(f"Trying broader search with: {broader_query}")
-                # Re-run broader search with session doc filter when available
-                try:
-                    doc_id_hint = session.get('last_uploaded_doc_id')
-                except Exception:
-                    doc_id_hint = None
-                if doc_id_hint and hasattr(memory_store, 'enhanced_search_memories'):
-                    relevant_memories = memory_store.enhanced_search_memories(
-                        query=broader_query,
-                        max_results=10,
-                        initial_candidates=20,
-                        where_filter={'document_id': doc_id_hint}
-                    )
-                else:
-                    relevant_memories = memory_store.search_memories(broader_query, max_results=10, min_similarity=0.15)  # Increased threshold
+                relevant_memories = memory_store.search_memories(broader_query, max_results=10, min_similarity=0.15)  # Increased threshold
 
                 # Apply stricter relevance filtering for broader search
                 document_relevant = []
@@ -1405,12 +1289,6 @@
                     source = getattr(memory, 'source', 'unknown')
                     similarity = getattr(memory, 'similarity_score', 0.0)
 
-                # Extract metadata robustly
-                if hasattr(memory, 'chunk'):
-                    mem_metadata = getattr(memory.chunk, 'metadata', {}) or {}
-                else:
-                    mem_metadata = getattr(memory, 'metadata', {}) or {}
-
                 # Extract clean source name
                 clean_source = extract_clean_source_name(source)
                 sources.add(clean_source)
@@ -1423,12 +1301,6 @@
                 anchor_candidate = None
                 try:
                     from sam.utils.citation_utils import try_format_citation_for_chunk
-<<<<<<< HEAD
-                    citation_note = try_format_citation_for_chunk(content, mem_metadata)
-                    if citation_note:
-                        # Try to prepare an anchor URL if the UI has a viewer
-                        # Example formats: /viewer?doc={document_id}&page={n} or /view_document/{id}?page={n}
-=======
                     # Try to build metadata dict depending on result type
                     if hasattr(memory, 'chunk'):
                         mem_metadata = getattr(memory.chunk, 'metadata', {}) or {}
@@ -1436,7 +1308,6 @@
                         mem_metadata = getattr(memory, 'metadata', {}) or {}
                     citation_note = try_format_citation_for_chunk(content, mem_metadata)
                     if citation_note:
->>>>>>> 130b1d98
                         doc_id = mem_metadata.get('document_id')
                         if doc_id:
                             import re as _re
@@ -1450,16 +1321,10 @@
                 sd = {
                     'name': clean_source,
                     'similarity': similarity,
-<<<<<<< HEAD
-                    'content_preview': content[:100] + "..." if len(content) > 100 else content,
-                    'citation': citation_note
-                }
-=======
                     'content_preview': content[:100] + "..." if len(content) > 100 else content
                 }
                 if citation_note:
                     sd['citation'] = citation_note
->>>>>>> 130b1d98
                 if anchor_candidate:
                     sd['anchor_candidate'] = anchor_candidate
                 source_details.append(sd)
@@ -1697,20 +1562,8 @@
                 )
                 logger.info(f"Enhanced search returned {len(memories)} ranked results")
             else:
-                # Fallback to regular search, but prefer session doc filter if available
-                try:
-                    doc_id_hint = session.get('last_uploaded_doc_id')
-                except Exception:
-                    doc_id_hint = None
-                if doc_id_hint and hasattr(memory_store, 'enhanced_search_memories'):
-                    memories = memory_store.enhanced_search_memories(
-                        query=message,
-                        max_results=5,
-                        initial_candidates=20,
-                        where_filter={'document_id': doc_id_hint}
-                    )
-                else:
-                    memories = memory_store.search_memories(message, max_results=5)
+                # Fallback to regular search
+                memories = memory_store.search_memories(message, max_results=5)
                 logger.info(f"Fallback search returned {len(memories)} results")
         except Exception as e:
             logger.warning(f"Enhanced search failed, using fallback: {e}")
@@ -2041,13 +1894,6 @@
 
         if result:
             logger.info(f"Document processed successfully: {result.get('document_id', 'unknown')}")
-
-            # Remember the most recent uploaded document in the session for routing/filtering
-            try:
-                session['last_uploaded_doc_id'] = result.get('document_id')
-                session['last_uploaded_filename'] = Path(file_path).name
-            except Exception:
-                pass
 
             response_data = {
                 'document_id': result['document_id'],
